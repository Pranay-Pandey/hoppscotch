--- conflicted
+++ resolved
@@ -79,19 +79,13 @@
 }
 
 model User {
-<<<<<<< HEAD
-  uid                String  @id @default(cuid())
+  uid                String            @id @default(cuid())
   displayName        String?
   email              String?
   photoURL           String?
   currentRESTSession String?
   currentGQLSession  String?
-=======
-  uid              String            @id @default(cuid())
-  displayName      String?
-  email            String?
-  photoURL         String?
-  UserEnvironments UserEnvironment[]
+  UserEnvironments   UserEnvironment[]
 }
 
 model UserEnvironment {
@@ -101,7 +95,6 @@
   name      String?
   variables Json
   isGlobal  Boolean
->>>>>>> 469d408b
 }
 
 enum TeamMemberRole {
