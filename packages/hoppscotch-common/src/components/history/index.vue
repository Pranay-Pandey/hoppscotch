--- conflicted
+++ resolved
@@ -9,11 +9,7 @@
           v-model="filterText"
           type="search"
           autocomplete="off"
-<<<<<<< HEAD
-          class="flex flex-1 bg-transparent p-4 py-2"
-=======
-          class="flex w-full p-4 py-2 bg-transparent h-8"
->>>>>>> 4ebf850c
+          class="flex h-8 w-full bg-transparent p-4 py-2"
           :placeholder="`${t('action.search')}`"
         />
         <div class="flex">
