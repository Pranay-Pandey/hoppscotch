<template>
  <div class="page">
    <pw-section class="yellow" label="Import" ref="import">
      <ul>
        <li>
          <button id="show-modal" @click="showModal = true">Import cURL</button>
        </li>
      </ul>
      <pw-modal v-if="showModal" @close="showModal = false">
        <div slot="header">
          <ul>
            <li>
              <div class="flex-wrap">
                <h3 class="title">Import cURL</h3>
                <div>
                  <button class="icon" @click="toggleModal">
                    <svg xmlns="http://www.w3.org/2000/svg" width="24" height="24" viewBox="0 0 24 24">
                      <path d="M23 20.168l-8.185-8.187 8.185-8.174-2.832-2.807-8.182 8.179-8.176-8.179-2.81 2.81 8.186 8.196-8.186 8.184 2.81 2.81 8.203-8.192 8.18 8.192z" />
                    </svg>
                  </button>
                </div>
              </div>
            </li>
          </ul>
        </div>
        <div slot="body">
          <ul>
            <li>
              <textarea id="import-text" autofocus rows="8"></textarea>
            </li>
          </ul>
        </div>
        <div slot="footer">
          <ul>
            <li>
              <button @click="handleImport">Import</button>
            </li>
          </ul>
        </div>
      </pw-modal>
    </pw-section>
    <pw-section class="blue" label="Request" ref="request">
      <ul>
        <li>
          <label for="method">Method</label>
          <select id="method" v-model="method">
            <option>GET</option>
            <option>HEAD</option>
            <option>POST</option>
            <option>PUT</option>
            <option>DELETE</option>
            <option>OPTIONS</option>
            <option>PATCH</option>
          </select>
        </li>
        <li>
          <label for="url">URL</label>
          <input :class="{ error: !isValidURL }" @keyup.enter="isValidURL ? sendRequest() : null" id="url" type="url" v-model="url">
        </li>
        <li>
          <label for="path">Path</label>
          <input @keyup.enter="isValidURL ? sendRequest() : null" id="path" v-model="path">
        </li>
        <div class="show-on-small-screen">
          <li>
            <label class="hide-on-small-screen" for="copyRequest">&nbsp;</label>
            <button class="icon" @click="copyRequest" id="copyRequest" ref="copyRequest" :disabled="!isValidURL">
              <svg xmlns="http://www.w3.org/2000/svg" width="24" height="24" viewBox="0 0 24 24">
                <path d="M22 6v16h-16v-16h16zm2-2h-20v20h20v-20zm-24 17v-21h21v2h-19v19h-2z" />
              </svg>
              <span>Share URL</span>
            </button>
          </li>
          <li>
            <label class="hide-on-small-screen" for="code">&nbsp;</label>
            <button class="icon" id="code" name="code" v-on:click="isHidden = !isHidden" :disabled="!isValidURL">
              <svg xmlns="http://www.w3.org/2000/svg" width="24" height="24" viewBox="0 0 24 24" v-if="isHidden">
                <path d="M12.015 7c4.751 0 8.063 3.012 9.504 4.636-1.401 1.837-4.713 5.364-9.504 5.364-4.42 0-7.93-3.536-9.478-5.407 1.493-1.647 4.817-4.593 9.478-4.593zm0-2c-7.569 0-12.015 6.551-12.015 6.551s4.835 7.449 12.015 7.449c7.733 0 11.985-7.449 11.985-7.449s-4.291-6.551-11.985-6.551zm-.015 5c1.103 0 2 .897 2 2s-.897 2-2 2-2-.897-2-2 .897-2 2-2zm0-2c-2.209 0-4 1.792-4 4 0 2.209 1.791 4 4 4s4-1.791 4-4c0-2.208-1.791-4-4-4z" />
              </svg>
              <svg xmlns="http://www.w3.org/2000/svg" width="24" height="24" viewBox="0 0 24 24" v-if="!isHidden">
                <path d="M19.604 2.562l-3.346 3.137c-1.27-.428-2.686-.699-4.243-.699-7.569 0-12.015 6.551-12.015 6.551s1.928 2.951 5.146 5.138l-2.911 2.909 1.414 1.414 17.37-17.035-1.415-1.415zm-6.016 5.779c-3.288-1.453-6.681 1.908-5.265 5.206l-1.726 1.707c-1.814-1.16-3.225-2.65-4.06-3.66 1.493-1.648 4.817-4.594 9.478-4.594.927 0 1.796.119 2.61.315l-1.037 1.026zm-2.883 7.431l5.09-4.993c1.017 3.111-2.003 6.067-5.09 4.993zm13.295-4.221s-4.252 7.449-11.985 7.449c-1.379 0-2.662-.291-3.851-.737l1.614-1.583c.715.193 1.458.32 2.237.32 4.791 0 8.104-3.527 9.504-5.364-.729-.822-1.956-1.99-3.587-2.952l1.489-1.46c2.982 1.9 4.579 4.327 4.579 4.327z" />
              </svg>
              <span>{{ isHidden ? 'Show Code' : 'Hide Code' }}</span>
            </button>
          </li>
        </div>
        <li>
          <label class="hide-on-small-screen" for="action">&nbsp;</label>
          <button :disabled="!isValidURL" @click="sendRequest" class="show" id="action" name="action" ref="sendButton">
            Send <span id="hidden-message">Again</span>
            <span>
              <svg xmlns="http://www.w3.org/2000/svg" width="24" height="24" viewBox="0 0 24 24">
                <path d="M0 12l11 3.1 7-8.1-8.156 5.672-4.312-1.202 15.362-7.68-3.974 14.57-3.75-3.339-2.17 2.925v-.769l-2-.56v7.383l4.473-6.031 4.527 4.031 6-22z" />
              </svg>
            </span>
          </button>
        </li>
      </ul>
    </pw-section>
    <pw-section class="blue" label="Request Code" ref="requestCode" v-if="!isHidden">
      <ul>
        <li>
          <label for="requestType">Request Type</label>
          <select name="requestType" v-model="requestType">
            <option>JavaScript XHR</option>
            <option>Fetch</option>
            <option>cURL</option>
          </select>
        </li>
      </ul>
      <ul>
        <li>
          <div class="flex-wrap">
            <label for="generatedCode">Generated Code</label>
            <div>
              <button class="icon" @click="copyRequestCode" name="copyRequestCode" ref="copyRequestCode">
                <svg xmlns="http://www.w3.org/2000/svg" width="24" height="24" viewBox="0 0 24 24">
                  <path d="M22 6v16h-16v-16h16zm2-2h-20v20h20v-20zm-24 17v-21h21v2h-19v19h-2z" />
                </svg>
                <span>Copy</span>
              </button>
            </div>
          </div>
          <textarea ref="generatedCode" name="generatedCode" rows="8" v-model="requestCode"></textarea>
        </li>
      </ul>
    </pw-section>
    <pw-section class="blue" label="Request Body" v-if="method === 'POST' || method === 'PUT' || method === 'PATCH'">
      <ul>
        <li>
          <autocomplete :source="validContentTypes" :spellcheck="false" v-model="contentType">Content Type
          </autocomplete>
          <span>
            <pw-toggle :on="rawInput" @change="rawInput = !rawInput">
              Raw input {{ rawInput ? "enabled" : "disabled" }}
            </pw-toggle>
          </span>
        </li>
      </ul>
      <div v-if="!rawInput">
        <ol v-for="(param, index) in bodyParams" :key="index">
          <li>
            <label :for="'bparam'+index">Key {{index + 1}}</label>
            <input :name="'bparam'+index" v-model="param.key" @keyup.prevent="setRouteQueryState" autofocus>
          </li>
          <li>
            <label :for="'bvalue'+index">Value {{index + 1}}</label>
            <input :name="'bvalue'+index" v-model="param.value" @keyup.prevent="setRouteQueryState">
          </li>
          <div>
            <li>
              <label class="hide-on-small-screen" for="request">&nbsp;</label>
              <button class="icon" @click="removeRequestBodyParam(index)" name="request">
                <svg width="24" height="24" xmlns="http://www.w3.org/2000/svg" fill-rule="evenodd" clip-rule="evenodd">
                  <path d="M19 24h-14c-1.104 0-2-.896-2-2v-17h-1v-2h6v-1.5c0-.827.673-1.5 1.5-1.5h5c.825 0 1.5.671 1.5 1.5v1.5h6v2h-1v17c0 1.104-.896 2-2 2zm0-19h-14v16.5c0 .276.224.5.5.5h13c.276 0 .5-.224.5-.5v-16.5zm-9 4c0-.552-.448-1-1-1s-1 .448-1 1v9c0 .552.448 1 1 1s1-.448 1-1v-9zm6 0c0-.552-.448-1-1-1s-1 .448-1 1v9c0 .552.448 1 1 1s1-.448 1-1v-9zm-2-7h-4v1h4v-1z" />
                </svg>
              </button>
            </li>
          </div>
        </ol>
        <ul>
          <li>
            <label for="addrequest">Action</label>
            <button @click="addRequestBodyParam" name="addrequest">Add New</button>
          </li>
        </ul>
        <ul>
          <li>
            <label for="request">Parameter List</label>
            <textarea name="request" readonly v-textarea-auto-height="rawRequestBody" v-model="rawRequestBody" placeholder="(add at least one parameter)" rows="1"></textarea>
          </li>
        </ul>
      </div>
      <div v-else>
        <textarea @keydown="formatRawParams" rows="8" v-model="rawParams" v-textarea-auto-height="rawParams"></textarea>
      </div>
    </pw-section>
    <pw-section class="purple" id="response" label="Response" ref="response">
      <ul>
        <li>
          <label for="status">status</label>
          <input :class="statusCategory ? statusCategory.className : ''" :value="response.status || '(waiting to send request)'" name="status" readonly type="text">
        </li>
      </ul>
      <ul v-for="(value, key) in response.headers" :key="key">
        <li>
          <label for="value">{{key}}</label>
          <input :value="value" name="value" readonly>
        </li>
      </ul>
      <ul v-if="response.body">
        <li>
          <div class="flex-wrap">
            <label for="body">response</label>
            <div>
              <button class="icon" @click="copyResponse" name="copyResponse" ref="copyResponse" v-if="response.body">
                <svg xmlns="http://www.w3.org/2000/svg" width="24" height="24" viewBox="0 0 24 24">
                  <path d="M22 6v16h-16v-16h16zm2-2h-20v20h20v-20zm-24 17v-21h21v2h-19v19h-2z" />
                </svg>
                <span>Copy</span>
              </button>
            </div>
          </div>
          <div id="response-details-wrapper">
            <pre><code ref="responseBody" name="body" rows="16" placeholder="(waiting to send request)">{{response.body}}</code></pre>
            <iframe :class="{hidden: !previewEnabled}" class="covers-response" ref="previewFrame" src="about:blank"></iframe>
          </div>
          <div class="align-right" v-if="response.body && responseType === 'text/html'">
            <button class="icon" @click.prevent="togglePreview">
              <svg xmlns="http://www.w3.org/2000/svg" width="24" height="24" viewBox="0 0 24 24" v-if="!previewEnabled">
                <path d="M12.015 7c4.751 0 8.063 3.012 9.504 4.636-1.401 1.837-4.713 5.364-9.504 5.364-4.42 0-7.93-3.536-9.478-5.407 1.493-1.647 4.817-4.593 9.478-4.593zm0-2c-7.569 0-12.015 6.551-12.015 6.551s4.835 7.449 12.015 7.449c7.733 0 11.985-7.449 11.985-7.449s-4.291-6.551-11.985-6.551zm-.015 5c1.103 0 2 .897 2 2s-.897 2-2 2-2-.897-2-2 .897-2 2-2zm0-2c-2.209 0-4 1.792-4 4 0 2.209 1.791 4 4 4s4-1.791 4-4c0-2.208-1.791-4-4-4z" />
              </svg>
              <svg xmlns="http://www.w3.org/2000/svg" width="24" height="24" viewBox="0 0 24 24" v-if="previewEnabled">
                <path d="M19.604 2.562l-3.346 3.137c-1.27-.428-2.686-.699-4.243-.699-7.569 0-12.015 6.551-12.015 6.551s1.928 2.951 5.146 5.138l-2.911 2.909 1.414 1.414 17.37-17.035-1.415-1.415zm-6.016 5.779c-3.288-1.453-6.681 1.908-5.265 5.206l-1.726 1.707c-1.814-1.16-3.225-2.65-4.06-3.66 1.493-1.648 4.817-4.594 9.478-4.594.927 0 1.796.119 2.61.315l-1.037 1.026zm-2.883 7.431l5.09-4.993c1.017 3.111-2.003 6.067-5.09 4.993zm13.295-4.221s-4.252 7.449-11.985 7.449c-1.379 0-2.662-.291-3.851-.737l1.614-1.583c.715.193 1.458.32 2.237.32 4.791 0 8.104-3.527 9.504-5.364-.729-.822-1.956-1.99-3.587-2.952l1.489-1.46c2.982 1.9 4.579 4.327 4.579 4.327z" />
              </svg>
              <span>{{ previewEnabled ? 'Hide Preview' : 'Preview HTML' }}</span>
            </button>
          </div>
        </li>
      </ul>
    </pw-section>
    <pw-section class="green" collapsed label="Authentication">
      <ul>
        <li>
          <label for="auth">Authentication Type</label>
          <select v-model="auth">
            <option>None</option>
            <option>Basic</option>
            <option>Bearer Token</option>
          </select>
        </li>
      </ul>
      <ul v-if="auth === 'Basic'">
        <li>
          <label for="http_basic_user">User</label>
          <input v-model="httpUser">
        </li>
        <li>
          <label for="http_basic_passwd">Password</label>
          <input :type="passwordFieldType" v-model="httpPassword">
        </li>
        <div>
          <li>
            <label class="hide-on-small-screen" for="switchVisibility">&nbsp;</label>
            <button class="icon" ref="switchVisibility" @click="switchVisibility">
              <svg xmlns="http://www.w3.org/2000/svg" width="24" height="24" viewBox="0 0 24 24" v-if="passwordFieldType === 'text'">
                <path d="M12.015 7c4.751 0 8.063 3.012 9.504 4.636-1.401 1.837-4.713 5.364-9.504 5.364-4.42 0-7.93-3.536-9.478-5.407 1.493-1.647 4.817-4.593 9.478-4.593zm0-2c-7.569 0-12.015 6.551-12.015 6.551s4.835 7.449 12.015 7.449c7.733 0 11.985-7.449 11.985-7.449s-4.291-6.551-11.985-6.551zm-.015 5c1.103 0 2 .897 2 2s-.897 2-2 2-2-.897-2-2 .897-2 2-2zm0-2c-2.209 0-4 1.792-4 4 0 2.209 1.791 4 4 4s4-1.791 4-4c0-2.208-1.791-4-4-4z" />
              </svg>
              <svg xmlns="http://www.w3.org/2000/svg" width="24" height="24" viewBox="0 0 24 24" v-if="passwordFieldType !== 'text'">
                <path d="M19.604 2.562l-3.346 3.137c-1.27-.428-2.686-.699-4.243-.699-7.569 0-12.015 6.551-12.015 6.551s1.928 2.951 5.146 5.138l-2.911 2.909 1.414 1.414 17.37-17.035-1.415-1.415zm-6.016 5.779c-3.288-1.453-6.681 1.908-5.265 5.206l-1.726 1.707c-1.814-1.16-3.225-2.65-4.06-3.66 1.493-1.648 4.817-4.594 9.478-4.594.927 0 1.796.119 2.61.315l-1.037 1.026zm-2.883 7.431l5.09-4.993c1.017 3.111-2.003 6.067-5.09 4.993zm13.295-4.221s-4.252 7.449-11.985 7.449c-1.379 0-2.662-.291-3.851-.737l1.614-1.583c.715.193 1.458.32 2.237.32 4.791 0 8.104-3.527 9.504-5.364-.729-.822-1.956-1.99-3.587-2.952l1.489-1.46c2.982 1.9 4.579 4.327 4.579 4.327z" />
              </svg>
            </button>
          </li>
        </div>
      </ul>
      <ul v-if="auth === 'Bearer Token'">
        <li>
          <label for="bearer_token">Token</label>
          <input v-model="bearerToken">
        </li>
      </ul>
    </pw-section>
    <pw-section class="orange" collapsed label="Headers">
      <ol v-for="(header, index) in headers" :key="index">
        <li>
          <label :for="'header'+index">Header {{index + 1}}</label>
          <input :name="'header'+index" v-model="header.key" @keyup.prevent="setRouteQueryState" autofocus>
        </li>
        <li>
          <label :for="'value'+index">Value {{index + 1}}</label>
          <input :name="'value'+index" v-model="header.value" @keyup.prevent="setRouteQueryState">
        </li>
        <div>
          <li>
            <label class="hide-on-small-screen" for="header">&nbsp;</label>
            <button class="icon" @click="removeRequestHeader(index)" name="header">
              <svg width="24" height="24" xmlns="http://www.w3.org/2000/svg" fill-rule="evenodd" clip-rule="evenodd">
                <path d="M19 24h-14c-1.104 0-2-.896-2-2v-17h-1v-2h6v-1.5c0-.827.673-1.5 1.5-1.5h5c.825 0 1.5.671 1.5 1.5v1.5h6v2h-1v17c0 1.104-.896 2-2 2zm0-19h-14v16.5c0 .276.224.5.5.5h13c.276 0 .5-.224.5-.5v-16.5zm-9 4c0-.552-.448-1-1-1s-1 .448-1 1v9c0 .552.448 1 1 1s1-.448 1-1v-9zm6 0c0-.552-.448-1-1-1s-1 .448-1 1v9c0 .552.448 1 1 1s1-.448 1-1v-9zm-2-7h-4v1h4v-1z" />
              </svg>
            </button>
          </li>
        </div>
      </ol>
      <ul>
        <li>
          <button @click="addRequestHeader" name="add">Add New</button>
        </li>
      </ul>
      <ul>
        <li>
          <label for="request">Header List</label>
          <textarea name="request" readonly v-textarea-auto-height="headerString" v-model="headerString" placeholder="(add at least one header)" rows="1"></textarea>
        </li>
      </ul>
    </pw-section>
    <pw-section class="pink" collapsed label="Parameters">
      <ol v-for="(param, index) in params" :key="index">
        <li>
          <label :for="'param'+index">Parameter {{index + 1}}</label>
          <input :name="'param'+index" v-model="param.key" autofocus>
        </li>
        <li>
          <label :for="'value'+index">Value {{index + 1}}</label>
          <input :name="'value'+index" v-model="param.value">
        </li>
        <div>
          <li>
            <label class="hide-on-small-screen" for="param">&nbsp;</label>
            <button class="icon" @click="removeRequestParam(index)" name="param">
              <svg width="24" height="24" xmlns="http://www.w3.org/2000/svg" fill-rule="evenodd" clip-rule="evenodd">
                <path d="M19 24h-14c-1.104 0-2-.896-2-2v-17h-1v-2h6v-1.5c0-.827.673-1.5 1.5-1.5h5c.825 0 1.5.671 1.5 1.5v1.5h6v2h-1v17c0 1.104-.896 2-2 2zm0-19h-14v16.5c0 .276.224.5.5.5h13c.276 0 .5-.224.5-.5v-16.5zm-9 4c0-.552-.448-1-1-1s-1 .448-1 1v9c0 .552.448 1 1 1s1-.448 1-1v-9zm6 0c0-.552-.448-1-1-1s-1 .448-1 1v9c0 .552.448 1 1 1s1-.448 1-1v-9zm-2-7h-4v1h4v-1z" />
              </svg>
            </button>
          </li>
        </div>
      </ol>
      <ul>
        <li>
          <button @click="addRequestParam" name="add">Add New</button>
        </li>
      </ul>
      <ul>
        <li>
          <label for="request">Parameter List</label>
          <textarea name="request" readonly v-textarea-auto-height="queryString" v-model="queryString" placeholder="(add at least one parameter)" rows="1"></textarea>
        </li>
      </ul>
    </pw-section>
    <history @useHistory="handleUseHistory" ref="historyComponent"></history>
  </div>
</template>
<script>
  import autocomplete from '../components/autocomplete';
  import history from "../components/history";
  import section from "../components/section";
  import textareaAutoHeight from "../directives/textareaAutoHeight";
  import toggle from "../components/toggle";
  import modal from "../components/modal";
  import parseCurlCommand from '../assets/js/curlparser.js';
  import hljs from 'highlight.js';
  import 'highlight.js/styles/dracula.css';

  const statusCategories = [{
      name: 'informational',
      statusCodeRegex: new RegExp(/[1][0-9]+/),
      className: 'info-response'
    },
    {
      name: 'successful',
      statusCodeRegex: new RegExp(/[2][0-9]+/),
      className: 'success-response'
    },
    {
      name: 'redirection',
      statusCodeRegex: new RegExp(/[3][0-9]+/),
      className: 'redir-response'
    },
    {
      name: 'client error',
      statusCodeRegex: new RegExp(/[4][0-9]+/),
      className: 'cl-error-response'
    },
    {
      name: 'server error',
      statusCodeRegex: new RegExp(/[5][0-9]+/),
      className: 'sv-error-response'
    },
    {
      // this object is a catch-all for when no other objects match and should always be last
      name: 'unknown',
      statusCodeRegex: new RegExp(/.*/),
      className: 'missing-data-response'
    }
  ];
  const parseHeaders = xhr => {
    const headers = xhr.getAllResponseHeaders().trim().split(/[\r\n]+/);
    const headerMap = {};
    headers.forEach(line => {
      const parts = line.split(': ');
      const header = parts.shift().toLowerCase();
      const value = parts.join(': ');
      headerMap[header] = value
    });
    return headerMap

  };
  export const findStatusGroup = responseStatus => statusCategories.find(status => status.statusCodeRegex.test(
    responseStatus));

  export default {
    directives: {
      textareaAutoHeight
    },

    components: {
      'pw-section': section,
      'pw-toggle': toggle,
      'pw-modal': modal,
      history,
      autocomplete,
    },
    data() {
      return {
        showModal: false,
        copyButton: '<svg xmlns="http://www.w3.org/2000/svg" width="24" height="24" viewBox="0 0 24 24"><path d="M22 6v16h-16v-16h16zm2-2h-20v20h20v-20zm-24 17v-21h21v2h-19v19h-2z" /></svg>',
        copiedButton: '<svg xmlns="http://www.w3.org/2000/svg" width="24" height="24" viewBox="0 0 24 24"><path d="M22 2v20h-20v-20h20zm2-2h-24v24h24v-24zm-5.541 8.409l-1.422-1.409-7.021 7.183-3.08-2.937-1.395 1.435 4.5 4.319 8.418-8.591z"/></svg>',
        method: 'GET',
        url: 'https://reqres.in',
        auth: 'None',
        path: '/api/users',
        httpUser: '',
        httpPassword: '',
        passwordFieldType: 'password',
        bearerToken: '',
        headers: [],
        params: [],
        bodyParams: [],
        rawParams: '',
        rawInput: false,
        contentType: 'application/json',
        requestType: 'JavaScript XHR',
        isHidden: true,
        response: {
          status: '',
          headers: '',
          body: ''
        },
        previewEnabled: false,

        /**
         * These are content types that can be automatically
         * serialized by postwoman.
         */
        knownContentTypes: [
          'application/json',
          'application/x-www-form-urlencoded'
        ],

        /**
         * These are a list of Content Types known to Postwoman.
         */
        validContentTypes: [
          'application/json',
          'application/hal+json',
          'application/xml',
          'application/x-www-form-urlencoded',
          'text/html',
          'text/plain'
        ]
      }
    },
    watch: {
      contentType(val) {
        this.rawInput = !this.knownContentTypes.includes(val);
      },
      rawInput(status) {
        if (status && this.rawParams === '') this.rawParams = '{}'
        else this.setRouteQueryState()
      },
      'response.body': function (val) {
        var responseText = document.querySelector("div#response-details-wrapper pre code") != null ? document
          .querySelector("div#response-details-wrapper pre code") : null;
        if (responseText) {
          if (document.querySelector('.hljs') !== null && responseText.innerHTML.indexOf('<span class="hljs') !== -
            1) {
            responseText.removeAttribute("class");
            responseText.innerHTML = null;
            responseText.innerText = this.response.body;
          } else if (responseText && this.response.body != "(waiting to send request)" && this.response.body !=
            "Loading..." && this.response.body != "See JavaScript console (F12) for details.") {
            responseText.innerText = this.responseType == 'application/json' ? JSON.stringify(this.response.body,
              null, 2) : this.response.body;
            hljs.highlightBlock(document.querySelector("div#response-details-wrapper pre code"));
          } else {
            responseText.innerText = this.response.body
          }
        }
      }
    },
    computed: {
      statusCategory() {
        return findStatusGroup(this.response.status);
      },
      isValidURL() {
        const protocol = '^(https?:\\/\\/)?';
        const validIP = new RegExp(protocol +
          "(([0-9]|[1-9][0-9]|1[0-9]{2}|2[0-4][0-9]|25[0-5])\.){3}([0-9]|[1-9][0-9]|1[0-9]{2}|2[0-4][0-9]|25[0-5])$");
        const validHostname = new RegExp(protocol +
          "(([a-zA-Z0-9]|[a-zA-Z0-9][a-zA-Z0-9\-]*[a-zA-Z0-9])\.)*([A-Za-z0-9]|[A-Za-z0-9][A-Za-z0-9\-]*[A-Za-z0-9])$"
        );
        return validIP.test(this.url) || validHostname.test(this.url);
      },
      hasRequestBody() {
        return ['POST', 'PUT', 'PATCH'].includes(this.method);
      },
      rawRequestBody() {
        const {
          bodyParams
        } = this
        if (this.contentType === 'application/json') {
          try {
            const obj = JSON.parse(`{${bodyParams.filter(({key}) => !!key).map(({key, value}) => `
              "${key}": "${value}"
              `).join()}}`)
            return JSON.stringify(obj)
          } catch (ex) {
            return 'invalid'
          }
        } else {
          return bodyParams
            .filter(({
              key
            }) => !!key)
            .map(({
              key,
              value
            }) => `${key}=${encodeURIComponent(value)}`).join('&')
        }
      },
      headerString() {
        const result = this.headers
          .filter(({
            key
          }) => !!key)
          .map(({
            key,
            value
          }) => `${key}: ${value}`).join(',\n')
        return result == '' ? '' : `${result}`
      },
      queryString() {
        const result = this.params
          .filter(({
            key
          }) => !!key)
          .map(({
            key,
            value
          }) => `${key}=${encodeURIComponent(value)}`).join('&')
        return result === '' ? '' : `?${result}`
      },
      responseType() {
        return (this.response.headers['content-type'] || '').split(';')[0].toLowerCase();
      },
      requestCode() {
        if (this.requestType == 'JavaScript XHR') {
          var requestString = []
          requestString.push('const xhr = new XMLHttpRequest()');
          const user = this.auth === 'Basic' ? this.httpUser : null
          const pswd = this.auth === 'Basic' ? this.httpPassword : null
          requestString.push('xhr.open(' + this.method + ', ' + this.url + this.path + this.queryString + ', true, ' +
            user + ', ' + pswd + ')');
          if (this.auth === 'Bearer Token') {
            requestString.push("xhr.setRequestHeader('Authorization', 'Bearer ' + " + this.bearerToken + ")");
          }
          if (this.headers) {
            this.headers.forEach(function (element) {
              requestString.push('xhr.setRequestHeader(' + element.key + ', ' + element.value + ')');
            })
          }
          if (this.method === 'POST' || this.method === 'PUT') {
            const requestBody = this.rawInput ? this.rawParams : this.rawRequestBody;
            requestString.push("xhr.setRequestHeader('Content-Length', " + requestBody.length + ")")
            requestString.push("xhr.setRequestHeader('Content-Type', `" + this.contentType + "; charset=utf-8`)")
            requestString.push("xhr.send(" + requestBody + ")")
          } else {
            requestString.push('xhr.send()')
          }
          return requestString.join('\n');
        } else if (this.requestType == 'Fetch') {
          var requestString = [];
          var headers = [];
          requestString.push('fetch(' + this.url + this.path + this.queryString + ', {\n')
          requestString.push('  method: "' + this.method + '",\n')
          if (this.auth === 'Basic') {
            var basic = this.httpUser + ':' + this.httpPassword;
            headers.push('    "Authorization": "Basic ' + window.btoa(unescape(encodeURIComponent(basic))) + ',\n')
          } else if (this.auth === 'Bearer Token') {
            headers.push('    "Authorization": "Bearer Token ' + this.bearerToken + ',\n')
          }
          if (this.method === 'POST' || this.method === 'PUT') {
            const requestBody = this.rawInput ? this.rawParams : this.rawRequestBody;
            requestString.push('  body: ' + requestBody + ',\n')
            headers.push('    "Content-Length": ' + requestBody.length + ',\n')
            headers.push('    "Content-Type": "' + this.contentType + '; charset=utf-8",\n')
          }
          if (this.headers) {
            this.headers.forEach(function (element) {
              headers.push('    "' + element.key + '": "' + element.value + '",\n');
            })
          }
          headers = headers.join('').slice(0, -3);
          requestString.push('  headers: {\n' + headers + '\n  },\n')
          requestString.push('  credentials: "same-origin"\n')
          requestString.push(')}).then(function(response) {\n')
          requestString.push('  response.status\n')
          requestString.push('  response.statusText\n')
          requestString.push('  response.headers\n')
          requestString.push('  response.url\n\n')
          requestString.push('  return response.text()\n')
          requestString.push(')}, function(error) {\n')
          requestString.push('  error.message\n')
          requestString.push(')}')
          return requestString.join('');
        } else if (this.requestType == 'cURL') {
          var requestString = [];
          requestString.push('curl -X ' + this.method + ' \\\n')
          requestString.push("  '" + this.url + this.path + this.queryString + "' \\\n")
          if (this.auth === 'Basic') {
            var basic = this.httpUser + ':' + this.httpPassword;
            requestString.push("  -H 'Authorization: Basic " + window.btoa(unescape(encodeURIComponent(basic))) +
              "' \\\n")
          } else if (this.auth === 'Bearer Token') {
            requestString.push("  -H 'Authorization: Bearer Token " + this.bearerToken + "' \\\n")
          }
          if (this.headers) {
            this.headers.forEach(function (element) {
              requestString.push("  -H '" + element.key + ": " + element.value + "' \\\n");
            })
          }
          if (this.method === 'POST' || this.method === 'PUT') {
            const requestBody = this.rawInput ? this.rawParams : this.rawRequestBody;
            requestString.push("  -H 'Content-Length: " + requestBody.length + "' \\\n")
            requestString.push("  -H 'Content-Type: " + this.contentType + "; charset=utf-8' \\\n")
            requestString.push("  -d '" + requestBody + "' \\\n")
          }
          return requestString.join('').slice(0, -4);
        }
      }
    },
    methods: {
      handleUseHistory({
        method,
        url,
        path
      }) {
        this.method = method;
        this.url = url;
        this.path = path;
        this.$refs.request.$el.scrollIntoView({
          behavior: 'smooth'
        });
      },
      async sendRequest() {
        if (!this.isValidURL) {
          alert('Please check the formatting of the URL.');
          return;
        }

        // Start showing the loading bar as soon as possible.
        // The nuxt axios module will hide it when the request is made.
        this.$nuxt.$loading.start();

        if (this.$refs.response.$el.classList.contains('hidden')) {
          this.$refs.response.$el.classList.toggle('hidden')
        }
        this.$refs.response.$el.scrollIntoView({
          behavior: 'smooth'
        });
        this.previewEnabled = false;
        this.response.status = 'Fetching...';
        this.response.body = 'Loading...';

        const auth = this.auth === 'Basic' ? {
          username: this.httpUser,
          password: this.httpPassword
        } : null;

        let headers = {};

        // If the request has a request body, we want to ensure Content-Length and
        // Content-Type are sent.
        let requestBody;
        if (this.hasRequestBody) {
          requestBody = this.rawInput ? this.rawParams : this.rawRequestBody;

          Object.assign(headers, {
            //'Content-Length': requestBody.length,
            'Content-Type': `${this.contentType}; charset=utf-8`
          });
        }

        // If the request uses a token for auth, we want to make sure it's sent here.
        if (this.auth === 'Bearer Token') headers['Authorization'] = `Bearer ${this.bearerToken}`;

        headers = Object.assign(
          // Clone the app headers object first, we don't want to
          // mutate it with the request headers added by default.
          Object.assign({}, this.headers),

          // We make our temporary headers object the source so
          // that you can override the added headers if you
          // specify them.
          headers
        );

        try {
          const payload = await this.$axios({
            method: this.method,
            url: this.url + this.path + this.queryString,
            auth,
            headers,
            data: requestBody ? requestBody.toString() : null
          });

          (() => {
            const status = this.response.status = payload.status;
            const headers = this.response.headers = payload.headers;

            // We don't need to bother parsing JSON, axios already handles it for us!
            const body = this.response.body = payload.data;

            const date = new Date().toLocaleDateString();
            const time = new Date().toLocaleTimeString();

            // Addition of an entry to the history component.
            const entry = {
              status,
              date,
              time,
              method: this.method,
              url: this.url,
              path: this.path
            };
            this.$refs.historyComponent.addEntry(entry);
          })();
        } catch (error) {
          if (error.response) {
            this.response.headers = error.response.headers;
            this.response.status = error.response.status;
            this.response.body = error.response.data;

            // Addition of an entry to the history component.
            const entry = {
              status: this.response.status,
              date: new Date().toLocaleDateString(),
              time: new Date().toLocaleTimeString(),
              method: this.method,
              url: this.url,
              path: this.path
            };
            this.$refs.historyComponent.addEntry(entry);
            return;
          }

          this.response.status = error.message;
          this.response.body = "See JavaScript console (F12) for details.";
        }
      },

      addRequestHeader() {
        this.headers.push({
          key: '',
          value: ''
        });
        return false
      },
      removeRequestHeader(index) {
        this.headers.splice(index, 1)
      },
      addRequestParam() {
        this.params.push({
          key: '',
          value: ''
        })
        return false
      },
      removeRequestParam(index) {
        this.params.splice(index, 1)
      },
      addRequestBodyParam() {
        this.bodyParams.push({
          key: '',
          value: ''
        })
        return false
      },
      removeRequestBodyParam(index) {
        this.bodyParams.splice(index, 1)
      },
      formatRawParams(event) {
        if ((event.which !== 13 && event.which !== 9)) {
          return;
        }
        const textBody = event.target.value;
        const textBeforeCursor = textBody.substring(0, event.target.selectionStart);
        const textAfterCursor = textBody.substring(event.target.selectionEnd);
        if (event.which === 13) {
          event.preventDefault();
          const oldSelectionStart = event.target.selectionStart;
          const lastLine = textBeforeCursor.split('\n').slice(-1)[0];
          const rightPadding = lastLine.match(/([\s\t]*).*/)[1] || "";
          event.target.value = textBeforeCursor + '\n' + rightPadding + textAfterCursor;
          setTimeout(() => event.target.selectionStart = event.target.selectionEnd = oldSelectionStart + rightPadding
            .length + 1, 1);
        } else if (event.which === 9) {
          event.preventDefault();
          const oldSelectionStart = event.target.selectionStart;
          event.target.value = textBeforeCursor + '\xa0\xa0' + textAfterCursor;
          event.target.selectionStart = event.target.selectionEnd = oldSelectionStart + 2;
          return false;
        }
      },
      copyRequest() {
        if (navigator.share) {
          let time = new Date().toLocaleTimeString();
          let date = new Date().toLocaleDateString();
          navigator.share({
              text: `Postwoman • API request builder at ${time} on ${date}`,
              url: window.location.href
            }).then(() => {
              // console.log('Thanks for sharing!');
            })
            .catch(console.error);
        } else {
          this.$refs.copyRequest.innerHTML = this.copiedButton + '<span>Copied</span>';
          var dummy = document.createElement('input');
          document.body.appendChild(dummy);
          dummy.value = window.location.href;
          dummy.select();
          document.execCommand('copy');
          document.body.removeChild(dummy);
          setTimeout(() => this.$refs.copyRequest.innerHTML = this.copyButton + '<span>Share URL</span>', 1500)
        }
      },
      copyRequestCode() {
        this.$refs.copyRequestCode.innerHTML = this.copiedButton + '<span>Copied</span>';
        this.$refs.generatedCode.select();
        document.execCommand("copy");
        setTimeout(() => this.$refs.copyRequestCode.innerHTML = this.copyButton + '<span>Copy</span>', 1500)
      },
      copyResponse() {
        this.$refs.copyResponse.innerHTML = this.copiedButton + '<span>Copied</span>';
        // Creates a textarea element
        var aux = document.createElement("textarea");
        var copy = this.responseType == 'application/json' ? JSON.stringify(this.response.body) : this.response.body;
        // Adds response body to the new textarea
        aux.innerText = copy;
        // Append the textarea to the body
        document.body.appendChild(aux);
        // Highlight the content
        aux.select();
        document.execCommand('copy');
        // Remove the input from the body
        document.body.removeChild(aux);
        setTimeout(() => this.$refs.copyResponse.innerHTML = this.copyButton + '<span>Copy</span>', 1500)
      },
      togglePreview() {
        this.previewEnabled = !this.previewEnabled;
        if (this.previewEnabled) {
          // If you want to add 'preview' support for other response types,
          // just add them here.
          if (this.responseType === "text/html") {
            // If the preview already has that URL loaded, let's not bother re-loading it all.
            if (this.$refs.previewFrame.getAttribute('data-previewing-url') === this.url)
              return;
            // Use DOMParser to parse document HTML.
            const previewDocument = new DOMParser().parseFromString(this.response.body, this.responseType);
            // Inject <base href="..."> tag to head, to fix relative CSS/HTML paths.
            previewDocument.head.innerHTML = `<base href="${this.url}">` + previewDocument.head.innerHTML;
            // Finally, set the iframe source to the resulting HTML.
            this.$refs.previewFrame.srcdoc = previewDocument.documentElement.outerHTML;
            this.$refs.previewFrame.setAttribute('data-previewing-url', this.url);
          }
        }
      },
      setRouteQueryState() {
        const flat = key => this[key] !== '' ? `${key}=${this[key]}&` : ''
        const deep = key => {
          const haveItems = [...this[key]].length
          if (haveItems && this[key]['value'] !== '') {
            return `${key}=${JSON.stringify(this[key])}&`
          } else return ''
        }
        let flats = ['method', 'url', 'path', 'auth', 'httpUser', 'httpPassword', 'bearerToken', 'contentType'].map(
          item => flat(item))
        let deeps = ['headers', 'params'].map(item => deep(item))
        let bodyParams = this.rawInput ? [flat('rawParams')] : [deep('bodyParams')];

        this.$router.replace('/?' + flats.concat(deeps, bodyParams).join('').slice(0, -1))
      },
      setRouteQueries(queries) {
        if (typeof (queries) !== 'object') throw new Error('Route query parameters must be a Object')
        for (const key in queries) {
          if (key === 'headers' || key === 'params' || key === 'bodyParams') this[key] = JSON.parse(queries[key])
          if (key === 'rawParams') {
            this.rawInput = true
            this.rawParams = queries['rawParams']
          } else if (typeof (this[key]) === 'string') this[key] = queries[key]
        }
      },
      observeRequestButton() {
        const requestElement = this.$refs.request.$el;
        const sendButtonElement = this.$refs.sendButton;
        const observer = new IntersectionObserver((entries, observer) => {
          entries.forEach(entry => {
            sendButtonElement.classList.toggle('show');
          });
        }, {
          threshold: 1
        });

        observer.observe(requestElement);
      },
      handleImport() {
        let textarea = document.getElementById("import-text")
        let text = textarea.value;
        try {
<<<<<<< HEAD
         let parsedCurl = parseCurlCommand(text);
         this.url = parsedCurl.url.replace(/"/g,"").replace(/'/g,"");
         this.url = this.url[this.url.length -1] == '/' ? this.url.slice(0, -1): this.url;
         this.path = "";
         this.headers = [];
=======
          let parsedCurl = parseCurlCommand(text);
          this.url = parsedCurl.url.replace(/"/g, "").replace(/'/g, "");
          this.url = this.url[this.url.length - 1] == '/' ? this.url.slice(0, -1) : this.url;
          this.path = "";
          this.headers
          this.showModal = false;
          this.headers = [];
>>>>>>> 2f39f7f6
          for (const key of Object.keys(parsedCurl.headers)) {
            this.headers.push({
              key: key,
              value: parsedCurl.headers[key]
            })
          }
          this.method = parsedCurl.method.toUpperCase();
          if (parsedCurl["data"]){
            this.rawInput = true;
            this.rawParams = parsedCurl["data"];
          }
          this.showModal = false;
        } catch (error) {
          this.showModal = false;
        }
      },
      toggleModal() {
        this.showModal = !this.showModal;
      },
      switchVisibility() {
        this.passwordFieldType = this.passwordFieldType === 'password' ? 'text' : 'password'
      }
    },
    mounted() {
      this.observeRequestButton();
    },
    created() {
      if (Object.keys(this.$route.query).length) this.setRouteQueries(this.$route.query);
      this.$watch(vm => [
        vm.method,
        vm.url,
        vm.auth,
        vm.path,
        vm.httpUser,
        vm.httpPassword,
        vm.bearerToken,
        vm.headers,
        vm.params,
        vm.bodyParams,
        vm.contentType,
        vm.rawParams
      ], val => {
        this.setRouteQueryState()
      })
    }
  }
</script><|MERGE_RESOLUTION|>--- conflicted
+++ resolved
@@ -906,21 +906,11 @@
         let textarea = document.getElementById("import-text")
         let text = textarea.value;
         try {
-<<<<<<< HEAD
          let parsedCurl = parseCurlCommand(text);
          this.url = parsedCurl.url.replace(/"/g,"").replace(/'/g,"");
          this.url = this.url[this.url.length -1] == '/' ? this.url.slice(0, -1): this.url;
          this.path = "";
          this.headers = [];
-=======
-          let parsedCurl = parseCurlCommand(text);
-          this.url = parsedCurl.url.replace(/"/g, "").replace(/'/g, "");
-          this.url = this.url[this.url.length - 1] == '/' ? this.url.slice(0, -1) : this.url;
-          this.path = "";
-          this.headers
-          this.showModal = false;
-          this.headers = [];
->>>>>>> 2f39f7f6
           for (const key of Object.keys(parsedCurl.headers)) {
             this.headers.push({
               key: key,
